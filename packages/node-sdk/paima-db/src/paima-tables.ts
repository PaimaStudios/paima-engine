--- conflicted
+++ resolved
@@ -576,7 +576,25 @@
   creationQuery: QUERY_CREATE_TABLE_DELEGATIONS,
 };
 
-<<<<<<< HEAD
+const QUERY_CREATE_TABLE_MINA_CHECKPOINT = `
+CREATE TABLE mina_checkpoint (
+  timestamp TEXT NOT NULL,
+  network TEXT NOT NULL,
+  PRIMARY KEY (network)
+);
+`;
+
+const TABLE_DATA_MINA_CHECKPOINT: TableData = {
+  tableName: 'mina_checkpoint',
+  primaryKeyColumns: ['network'],
+  columnData: packTuples([
+    ['timestamp', 'text', 'NO', ''],
+    ['network', 'text', 'NO', ''],
+  ]),
+  serialColumns: [],
+  creationQuery: QUERY_CREATE_TABLE_MINA_CHECKPOINT,
+};
+
 const QUERY_CREATE_TABLE_ACHIEVEMENT_PROGRESS = `
 CREATE TABLE achievement_progress(
   wallet TEXT NOT NULL,
@@ -600,25 +618,6 @@
   ]),
   serialColumns: [],
   creationQuery: QUERY_CREATE_TABLE_ACHIEVEMENT_PROGRESS,
-=======
-const QUERY_CREATE_TABLE_MINA_CHECKPOINT = `
-CREATE TABLE mina_checkpoint (
-  timestamp TEXT NOT NULL,
-  network TEXT NOT NULL,
-  PRIMARY KEY (network)
-);
-`;
-
-const TABLE_DATA_MINA_CHECKPOINT: TableData = {
-  tableName: 'mina_checkpoint',
-  primaryKeyColumns: ['network'],
-  columnData: packTuples([
-    ['timestamp', 'text', 'NO', ''],
-    ['network', 'text', 'NO', ''],
-  ]),
-  serialColumns: [],
-  creationQuery: QUERY_CREATE_TABLE_MINA_CHECKPOINT,
->>>>>>> e5f5f738
 };
 
 const FUNCTION_NOTIFY_WALLET_CONNECT: string = `
@@ -708,9 +707,6 @@
   TABLE_DATA_CDE_TRACKING_CURSOR_PAGINATION,
   TABLE_DATA_CDE_CARDANO_TRANSFER,
   TABLE_DATA_CDE_CARDANO_MINT_BURN,
-<<<<<<< HEAD
+  TABLE_DATA_MINA_CHECKPOINT,
   TABLE_DATA_ACHIEVEMENT_PROGRESS,
-=======
-  TABLE_DATA_MINA_CHECKPOINT,
->>>>>>> e5f5f738
 ];
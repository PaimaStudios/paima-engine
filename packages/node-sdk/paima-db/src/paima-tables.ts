import type { TableData } from './table-types.js';
import { packTuples } from './table-types.js';

const QUERY_CREATE_TABLE_BLOCKHEIGHTS = `
CREATE TABLE block_heights ( 
  block_height INTEGER PRIMARY KEY,
  seed TEXT NOT NULL,
  done BOOLEAN NOT NULL DEFAULT false
);
`;

const TABLE_DATA_BLOCKHEIGHTS: TableData = {
  tableName: 'block_heights',
  primaryKeyColumns: ['block_height'],
  columnData: packTuples([
    ['block_height', 'integer', 'NO', ''],
    ['seed', 'text', 'NO', ''],
    ['done', 'boolean', 'NO', 'false'],
  ]),
  serialColumns: [],
  creationQuery: QUERY_CREATE_TABLE_BLOCKHEIGHTS,
};

const QUERY_CREATE_TABLE_NONCES = `
CREATE TABLE nonces (
  nonce TEXT PRIMARY KEY,
  block_height INTEGER NOT NULL
);
`;

const TABLE_DATA_NONCES: TableData = {
  tableName: 'nonces',
  primaryKeyColumns: ['nonce'],
  columnData: packTuples([
    ['nonce', 'text', 'NO', ''],
    ['block_height', 'integer', 'NO', ''],
  ]),
  serialColumns: [],
  creationQuery: QUERY_CREATE_TABLE_NONCES,
};

const QUERY_CREATE_TABLE_SCHEDULED = `
CREATE TABLE scheduled_data (
  id SERIAL PRIMARY KEY,
  block_height INTEGER NOT NULL,
  input_data TEXT NOT NULL
);
`;

const TABLE_DATA_SCHEDULED: TableData = {
  tableName: 'scheduled_data',
  primaryKeyColumns: ['id'],
  columnData: packTuples([
    ['id', 'integer', 'NO', ''],
    ['block_height', 'integer', 'NO', ''],
    ['input_data', 'text', 'NO', ''],
  ]),
  serialColumns: ['id'],
  creationQuery: QUERY_CREATE_TABLE_SCHEDULED,
};

const QUERY_CREATE_TABLE_HISTORICAL = `
CREATE TABLE historical_game_inputs (
  id SERIAL PRIMARY KEY,
  block_height INTEGER NOT NULL,
  user_address TEXT NOT NULL,
  input_data TEXT NOT NULL
);
`;

const TABLE_DATA_HISTORICAL: TableData = {
  tableName: 'historical_game_inputs',
  primaryKeyColumns: ['id'],
  columnData: packTuples([
    ['id', 'integer', 'NO', ''],
    ['block_height', 'integer', 'NO', ''],
    ['user_address', 'text', 'NO', ''],
    ['input_data', 'text', 'NO', ''],
  ]),
  serialColumns: ['id'],
  creationQuery: QUERY_CREATE_TABLE_HISTORICAL,
};

const QUERY_CREATE_TABLE_CDE_TRACKING = `
CREATE TABLE cde_tracking (
  block_height INTEGER PRIMARY KEY
);
`;

const TABLE_DATA_CDE_TRACKING: TableData = {
  tableName: 'cde_tracking',
  primaryKeyColumns: ['block_height'],
  columnData: packTuples([['block_height', 'integer', 'NO', '']]),
  serialColumns: [],
  creationQuery: QUERY_CREATE_TABLE_CDE_TRACKING,
};

const QUERY_CREATE_TABLE_CDE_TRACKING_CARDANO = `
CREATE TABLE cde_tracking_cardano (
  id INTEGER PRIMARY KEY,
  slot INTEGER NOT NULL
);
`;

const TABLE_DATA_CDE_TRACKING_CARDANO: TableData = {
  tableName: 'cde_tracking_cardano',
  primaryKeyColumns: ['id'],
  columnData: packTuples([
    ['id', 'integer', 'NO', ''],
    ['slot', 'integer', 'NO', ''],
  ]),
  serialColumns: [],
  creationQuery: QUERY_CREATE_TABLE_CDE_TRACKING_CARDANO,
};

const QUERY_CREATE_TABLE_CDE = `
CREATE TABLE chain_data_extensions (
  cde_id INTEGER PRIMARY KEY,
  cde_type INTEGER NOT NULL,
  cde_name TEXT NOT NULL,
  cde_hash integer NOT NULL,
  start_blockheight INTEGER NOT NULL,
  scheduled_prefix TEXT
);
`;

const TABLE_DATA_CDE: TableData = {
  tableName: 'chain_data_extensions',
  primaryKeyColumns: ['cde_id'],
  columnData: packTuples([
    ['cde_id', 'integer', 'NO', ''],
    ['cde_type', 'integer', 'NO', ''],
    ['cde_name', 'text', 'NO', ''],
    ['cde_hash', 'integer', 'NO', ''],
    ['start_blockheight', 'integer', 'NO', ''],
    ['scheduled_prefix', 'text', 'YES', ''],
  ]),
  serialColumns: [],
  creationQuery: QUERY_CREATE_TABLE_CDE,
};

const QUERY_CREATE_TABLE_CDE_ERC20 = `
CREATE TABLE cde_erc20_data (
  cde_id INTEGER NOT NULL,
  wallet_address TEXT NOT NULL,
  balance TEXT NOT NULL,
  PRIMARY KEY (cde_id, wallet_address)
);
`;

const TABLE_DATA_CDE_ERC20: TableData = {
  tableName: 'cde_erc20_data',
  primaryKeyColumns: ['cde_id', 'wallet_address'],
  columnData: packTuples([
    ['cde_id', 'integer', 'NO', ''],
    ['wallet_address', 'text', 'NO', ''],
    ['balance', 'text', 'NO', ''],
  ]),
  serialColumns: [],
  creationQuery: QUERY_CREATE_TABLE_CDE_ERC20,
};

const QUERY_CREATE_TABLE_CDE_ERC721 = `
CREATE TABLE cde_erc721_data (
  cde_id INTEGER NOT NULL,
  token_id TEXT NOT NULL,
  nft_owner TEXT NOT NULL,
  PRIMARY KEY (cde_id, token_id)
);
`;

const TABLE_DATA_CDE_ERC721: TableData = {
  tableName: 'cde_erc721_data',
  primaryKeyColumns: ['cde_id', 'token_id'],
  columnData: packTuples([
    ['cde_id', 'integer', 'NO', ''],
    ['token_id', 'text', 'NO', ''],
    ['nft_owner', 'text', 'NO', ''],
  ]),
  serialColumns: [],
  creationQuery: QUERY_CREATE_TABLE_CDE_ERC721,
};

const QUERY_CREATE_TABLE_CDE_ERC20_DEPOSIT = `
CREATE TABLE cde_erc20_deposit_data (
  cde_id INTEGER NOT NULL,
  wallet_address TEXT NOT NULL,
  total_deposited TEXT NOT NULL,
  PRIMARY KEY (cde_id, wallet_address)
);
`;

const TABLE_DATA_CDE_ERC20_DEPOSIT: TableData = {
  tableName: 'cde_erc20_deposit_data',
  primaryKeyColumns: ['cde_id', 'wallet_address'],
  columnData: packTuples([
    ['cde_id', 'integer', 'NO', ''],
    ['wallet_address', 'text', 'NO', ''],
    ['total_deposited', 'text', 'NO', ''],
  ]),
  serialColumns: [],
  creationQuery: QUERY_CREATE_TABLE_CDE_ERC20_DEPOSIT,
};

const QUERY_CREATE_TABLE_CDE_GENERIC_DATA = `
CREATE TABLE cde_generic_data (
  cde_id INTEGER NOT NULL,
  id SERIAL,
  block_height INTEGER NOT NULL,
  event_data JSON NOT NULL,
  PRIMARY KEY (cde_id, id)
);
`;

const TABLE_DATA_CDE_GENERIC_DATA: TableData = {
  tableName: 'cde_generic_data',
  primaryKeyColumns: ['cde_id', 'id'],
  columnData: packTuples([
    ['cde_id', 'integer', 'NO', ''],
    ['id', 'integer', 'NO', ''],
    ['block_height', 'integer', 'NO', ''],
    ['event_data', 'json', 'NO', ''],
  ]),
  serialColumns: ['id'],
  creationQuery: QUERY_CREATE_TABLE_CDE_GENERIC_DATA,
};

const QUERY_CREATE_TABLE_CDE_ERC6551_REGISTRY = `
CREATE TABLE cde_erc6551_registry_data (
  cde_id INTEGER NOT NULL,
  block_height INTEGER NOT NULL,
  account_created TEXT NOT NULL,
  implementation TEXT NOT NULL,
  token_contract TEXT NOT NULL,
  token_id TEXT NOT NULL,
  chain_id TEXT NOT NULL,
  salt TEXT NOT NULL,
  PRIMARY KEY (cde_id, account_created)
);
`;

const TABLE_DATA_CDE_ERC6551_REGISTRY: TableData = {
  tableName: 'cde_erc6551_registry_data',
  primaryKeyColumns: ['cde_id', 'account_created'],
  columnData: packTuples([
    ['cde_id', 'integer', 'NO', ''],
    ['block_height', 'integer', 'NO', ''],
    ['account_created', 'text', 'NO', ''],
    ['implementation', 'text', 'NO', ''],
    ['token_contract', 'text', 'NO', ''],
    ['token_id', 'text', 'NO', ''],
    ['chain_id', 'text', 'NO', ''],
    ['salt', 'text', 'NO', ''],
  ]),
  serialColumns: [],
  creationQuery: QUERY_CREATE_TABLE_CDE_ERC6551_REGISTRY,
};

const QUERY_CREATE_TABLE_CDE_CARDANO_POOL = `
CREATE TABLE cde_cardano_pool_delegation (
  cde_id INTEGER NOT NULL,
  epoch INTEGER NOT NULL,
  address TEXT NOT NULL,
  pool TEXT,
  PRIMARY KEY (cde_id, epoch, address)
);
`;

const TABLE_DATA_CDE_CARDANO_POOL: TableData = {
  tableName: 'cde_cardano_pool_delegation',
  primaryKeyColumns: ['cde_id', 'epoch', 'address'],
  columnData: packTuples([
    ['cde_id', 'integer', 'NO', ''],
    ['epoch', 'integer', 'NO', ''],
    ['address', 'text', 'NO', ''],
    ['pool', 'text', 'YES', ''],
  ]),
  serialColumns: [],
  creationQuery: QUERY_CREATE_TABLE_CDE_CARDANO_POOL,
};

const QUERY_CREATE_TABLE_CDE_CARDANO_PROJECTED_NFT = `
CREATE TABLE cde_cardano_projected_nft (
  cde_id INTEGER NOT NULL,
  id SERIAL,
  owner_address TEXT NOT NULL,
  previous_tx_hash TEXT,
  previous_tx_output_index INTEGER,
  current_tx_hash TEXT NOT NULL,
  current_tx_output_index INTEGER,
  policy_id TEXT NOT NULL,
  asset_name TEXT NOT NULL,
  amount BIGINT NOT NULL,
  status TEXT NOT NULL,
  plutus_datum TEXT NOT NULL,
  for_how_long BIGINT,
  PRIMARY KEY (cde_id, id)
)
`;

const TABLE_DATA_CDE_CARDANO_PROJECTED_NFT: TableData = {
  tableName: 'cde_cardano_projected_nft',
  primaryKeyColumns: ['cde_id', 'id'],
  columnData: packTuples([
    ['cde_id', 'integer', 'NO', ''],
    ['id', 'integer', 'NO', ''],
    ['owner_address', 'text', 'NO', ''],
    ['previous_tx_hash', 'text', 'YES', ''],
    ['previous_tx_output_index', 'integer', 'YES', ''],
    ['current_tx_hash', 'text', 'NO', ''],
    ['current_tx_output_index', 'integer', 'YES', ''],
    ['policy_id', 'text', 'NO', ''],
    ['asset_name', 'text', 'NO', ''],
    ['amount', 'bigint', 'NO', ''],
    ['status', 'text', 'NO', ''],
    ['plutus_datum', 'text', 'NO', ''],
    ['for_how_long', 'bigint', 'YES', ''],
  ]),
  serialColumns: ['id'],
  creationQuery: QUERY_CREATE_TABLE_CDE_CARDANO_PROJECTED_NFT,
};

const QUERY_CREATE_TABLE_CARDANO_LAST_EPOCH = `
CREATE TABLE cardano_last_epoch (
  id INTEGER PRIMARY KEY,
  epoch INTEGER NOT NULL
);
`;

const TABLE_DATA_CARDANO_LAST_EPOCH: TableData = {
  tableName: 'cardano_last_epoch',
  primaryKeyColumns: ['id'],
  columnData: packTuples([
    ['id', 'integer', 'NO', ''],
    ['epoch', 'integer', 'NO', ''],
  ]),
  serialColumns: [],
  creationQuery: QUERY_CREATE_TABLE_CARDANO_LAST_EPOCH,
};

const QUERY_CREATE_TABLE_EMULATED = `
CREATE TABLE emulated_block_heights (
  deployment_chain_block_height INTEGER PRIMARY KEY,
  second_timestamp TEXT NOT NULL,
  emulated_block_height INTEGER NOT NULL
);
`;

const TABLE_DATA_EMULATED: TableData = {
  tableName: 'emulated_block_heights',
  primaryKeyColumns: ['deployment_chain_block_height'],
  columnData: packTuples([
    ['deployment_chain_block_height', 'integer', 'NO', ''],
    ['second_timestamp', 'text', 'NO', ''],
    ['emulated_block_height', 'integer', 'NO', ''],
  ]),
  serialColumns: [],
  creationQuery: QUERY_CREATE_TABLE_EMULATED,
};

const QUERY_CREATE_TABLE_ADDRESSES = `
CREATE TABLE addresses (
  id SERIAL PRIMARY KEY,
  address TEXT NOT NULL UNIQUE
);
`;

const TABLE_DATA_ADDRESSES: TableData = {
  tableName: 'addresses',
  primaryKeyColumns: ['id'],
  columnData: packTuples([
    ['id', 'integer', 'NO', ''],
    ['address', 'text', 'NO', ''],
  ]),
  serialColumns: ['id'],
  creationQuery: QUERY_CREATE_TABLE_ADDRESSES,
};

const QUERY_CREATE_TABLE_DELEGATIONS = `
CREATE TABLE delegations (
	from_id INTEGER NOT NULL REFERENCES addresses(id),
	to_id INTEGER NOT NULL REFERENCES addresses(id),
  PRIMARY KEY (from_id, to_id)
);
`;

const TABLE_DATA_DELEGATIONS: TableData = {
  tableName: 'delegations',
  primaryKeyColumns: ['from_id', 'to_id'],
  columnData: packTuples([
    ['from_id', 'integer', 'NO', ''],
    ['to_id', 'integer', 'NO', ''],
  ]),
  serialColumns: [],
  creationQuery: QUERY_CREATE_TABLE_DELEGATIONS,
};

const FUNCTION_NOTIFY_WALLET_CONNECT: string = `
create or replace function public.notify_wallet_connect()
  returns trigger
  language plpgsql
as $function$ 
DECLARE
  rec RECORD;
  payload TEXT;
  column_name TEXT;
  column_value TEXT;
  payload_items TEXT[];
begin
  CASE TG_OP
    WHEN 'INSERT', 'UPDATE' THEN
      rec := NEW;
    WHEN 'DELETE' THEN
      rec := OLD;
    ELSE
      RAISE EXCEPTION 'Unknown TG_OP: "%". Should not occur!', TG_OP;
  END CASE;
 
   -- Get required fields
  FOREACH column_name IN ARRAY TG_ARGV LOOP
    EXECUTE format('SELECT $1.%I::TEXT', column_name)
    INTO column_value
    USING rec;
    payload_items := array_append(payload_items, '"' || replace(column_name, '"', '\"') || '":"' || replace(column_value, '"', '\"') || '"');
  END LOOP;
	  -- Build the payload
  payload := ''
              || '{'
              || '"timestamp":"' || CURRENT_TIMESTAMP                    || '",'
              || '"operation":"' || TG_OP                                || '",'
              || '"schema":"'    || TG_TABLE_SCHEMA                      || '",'
              || '"table":"'     || TG_TABLE_NAME                        || '",'
              || '"data":{'      || array_to_string(payload_items, ',')  || '}'
              || '}';
             
	perform pg_notify('wallet_connect_change', payload);
 	return null;
end;
$function$
;`;

const FUNCTION_TRIGGER_ADDRESSES: string = `
CREATE OR REPLACE TRIGGER wallet_connect_insert_or_update
  AFTER INSERT OR UPDATE or delete ON addresses
  for each row execute procedure notify_wallet_connect('id', 'address');
`;

const FUNCTION_TRIGGER_DELEGATIONS: string = `
CREATE OR REPLACE TRIGGER wallet_connect_insert_or_update
  AFTER INSERT OR UPDATE or delete ON delegations
  for each row execute procedure notify_wallet_connect('from_id', 'to_id');
`;

export const FUNCTIONS: string[] = [
  FUNCTION_NOTIFY_WALLET_CONNECT,
  FUNCTION_TRIGGER_ADDRESSES,
  FUNCTION_TRIGGER_DELEGATIONS,
];
export const TABLES: TableData[] = [
  TABLE_DATA_BLOCKHEIGHTS,
  TABLE_DATA_NONCES,
  TABLE_DATA_SCHEDULED,
  TABLE_DATA_HISTORICAL,
  TABLE_DATA_CDE_TRACKING,
  TABLE_DATA_CDE_TRACKING_CARDANO,
  TABLE_DATA_CDE,
  TABLE_DATA_CDE_ERC20,
  TABLE_DATA_CDE_ERC721,
  TABLE_DATA_CDE_ERC20_DEPOSIT,
  TABLE_DATA_CDE_GENERIC_DATA,
  TABLE_DATA_CDE_ERC6551_REGISTRY,
  TABLE_DATA_CDE_CARDANO_POOL,
  TABLE_DATA_CDE_CARDANO_PROJECTED_NFT,
  TABLE_DATA_EMULATED,
<<<<<<< HEAD
  TABLE_DATA_ADDRESSES,
  TABLE_DATA_DELEGATIONS,
=======
  TABLE_DATA_CARDANO_LAST_EPOCH,
>>>>>>> 1ca150ee
];<|MERGE_RESOLUTION|>--- conflicted
+++ resolved
@@ -472,10 +472,7 @@
   TABLE_DATA_CDE_CARDANO_POOL,
   TABLE_DATA_CDE_CARDANO_PROJECTED_NFT,
   TABLE_DATA_EMULATED,
-<<<<<<< HEAD
   TABLE_DATA_ADDRESSES,
   TABLE_DATA_DELEGATIONS,
-=======
   TABLE_DATA_CARDANO_LAST_EPOCH,
->>>>>>> 1ca150ee
 ];
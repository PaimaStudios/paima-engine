CREATE TABLE block_heights ( 
  block_height INTEGER PRIMARY KEY,
  seed TEXT NOT NULL,
  done BOOLEAN NOT NULL DEFAULT false
);

CREATE TABLE scheduled_data (
  id SERIAL PRIMARY KEY,
  block_height INTEGER NOT NULL,
  input_data TEXT NOT NULL
);

CREATE TABLE nonces (
  nonce TEXT PRIMARY KEY,
  block_height INTEGER NOT NULL
);

CREATE TABLE historical_game_inputs (
  id SERIAL PRIMARY KEY,
  block_height INTEGER NOT NULL,
  user_address TEXT NOT NULL,
  input_data TEXT NOT NULL
);

CREATE TABLE cde_tracking (
  block_height INTEGER PRIMARY KEY
);

CREATE TABLE cde_tracking_cardano (
  id INTEGER PRIMARY KEY,
  slot INTEGER NOT NULL
);

CREATE TABLE chain_data_extensions (
  cde_id INTEGER PRIMARY KEY,
  cde_type INTEGER NOT NULL,
  cde_name TEXT NOT NULL,
  cde_hash integer NOT NULL,
  start_blockheight INTEGER NOT NULL,
  scheduled_prefix TEXT
);

CREATE TABLE cde_erc20_data (
  cde_id INTEGER NOT NULL,
  wallet_address TEXT NOT NULL,
  balance TEXT NOT NULL,
  PRIMARY KEY (cde_id, wallet_address)
);

CREATE TABLE cde_erc721_data (
  cde_id INTEGER NOT NULL,
  token_id TEXT NOT NULL,
  nft_owner TEXT NOT NULL,
  PRIMARY KEY (cde_id, token_id)
);

CREATE TABLE cde_erc20_deposit_data (
  cde_id INTEGER NOT NULL,
  wallet_address TEXT NOT NULL,
  total_deposited TEXT NOT NULL,
  PRIMARY KEY (cde_id, wallet_address)
);

CREATE TABLE cde_generic_data (
  cde_id INTEGER NOT NULL,
  id SERIAL,
  block_height INTEGER NOT NULL,
  event_data JSON NOT NULL,
  PRIMARY KEY (cde_id, id)
);

CREATE TABLE cde_erc6551_registry_data (
  cde_id INTEGER NOT NULL,
  block_height INTEGER NOT NULL,
  account_created TEXT NOT NULL,
  implementation TEXT NOT NULL,
  token_contract TEXT NOT NULL,
  token_id TEXT NOT NULL,
  chain_id TEXT NOT NULL,
  salt TEXT NOT NULL,
  PRIMARY KEY (cde_id, account_created)
);

CREATE TABLE emulated_block_heights (
  deployment_chain_block_height INTEGER PRIMARY KEY,
  second_timestamp TEXT NOT NULL,
  emulated_block_height INTEGER NOT NULL
);

<<<<<<< HEAD
CREATE TABLE addresses (
  id SERIAL PRIMARY KEY,
  address TEXT NOT NULL UNIQUE
);

CREATE TABLE delegations (
	from_id INTEGER NOT NULL REFERENCES addresses(id),
	set_id INTEGER NOT NULL REFERENCES addresses(id),
  PRIMARY KEY (from_id, set_id)
=======
CREATE TABLE cde_cardano_pool_delegation (
  cde_id INTEGER NOT NULL,
  address TEXT NOT NULL,
  pool TEXT,
  PRIMARY KEY (cde_id, address)
>>>>>>> a578dca6
);<|MERGE_RESOLUTION|>--- conflicted
+++ resolved
@@ -87,21 +87,20 @@
   emulated_block_height INTEGER NOT NULL
 );
 
-<<<<<<< HEAD
 CREATE TABLE addresses (
   id SERIAL PRIMARY KEY,
   address TEXT NOT NULL UNIQUE
 );
 
 CREATE TABLE delegations (
-	from_id INTEGER NOT NULL REFERENCES addresses(id),
-	set_id INTEGER NOT NULL REFERENCES addresses(id),
-  PRIMARY KEY (from_id, set_id)
-=======
+  from_id INTEGER NOT NULL REFERENCES addresses(id),
+  set_id INTEGER NOT NULL REFERENCES addresses(id),
+ PRIMARY KEY (from_id, set_id)
+);
+
 CREATE TABLE cde_cardano_pool_delegation (
   cde_id INTEGER NOT NULL,
   address TEXT NOT NULL,
   pool TEXT,
   PRIMARY KEY (cde_id, address)
->>>>>>> a578dca6
 );
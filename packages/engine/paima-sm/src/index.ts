--- conflicted
+++ resolved
@@ -29,9 +29,7 @@
 
 import { randomnessRouter } from './randomness.js';
 import { cdeTransitionFunction } from './cde-processing.js';
-<<<<<<< HEAD
 import { DelegateWallet } from './delegate-wallet.js';
-=======
 import type {
   SubmittedData,
   ChainData,
@@ -42,7 +40,6 @@
 } from './types.js';
 export * from './types.js';
 export type * from './types.js';
->>>>>>> a578dca6
 
 const SM: GameStateMachineInitializer = {
   initialize: (

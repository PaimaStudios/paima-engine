--- conflicted
+++ resolved
@@ -70,13 +70,7 @@
   }
 }
 async function runIterativeFunnel(gameStateMachine: GameStateMachine, chainFunnel: ChainFunnel, pollingRate: number) {
-<<<<<<< HEAD
   while (run) {
-=======
-  while (true) {
-    const snapshotTrigger = await snapshots();
-    console.log(snapshotTrigger, "trigger")
->>>>>>> b41b3776
     const latestReadBlockHeight = await gameStateMachine.latestBlockHeight();
     console.log(latestReadBlockHeight, "latest read blockheight")
     // take DB snapshot first

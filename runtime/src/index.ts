--- conflicted
+++ resolved
@@ -73,12 +73,8 @@
   while (run) {
     const latestReadBlockHeight = await gameStateMachine.latestBlockHeight();
     console.log(latestReadBlockHeight, "latest read blockheight")
-<<<<<<< HEAD
-    // read data from funnel
-=======
     // take DB snapshot first
     if (latestReadBlockHeight === snapshotTrigger) await saveSnapshot(latestReadBlockHeight);
->>>>>>> efae60b4
     const latestChainData = await chainFunnel.readData(latestReadBlockHeight + 1) as ChainData[];
     // retry later if no data came in
     if (!latestChainData || !latestChainData?.length) await delay(pollingRate * 1000);

--- conflicted
+++ resolved
@@ -35,16 +35,7 @@
       currentTick: number,
       randomnessGenerator: Prando
     ) => TickEvent
-<<<<<<< HEAD
-  ) => Promise<{
-    currentTick: number;
-    currentState: RoundStateType;
-    tick: () => Promise<TickEvent | null>;
-    endState: () => Promise<RoundStateType>;
-  }>;
-=======
   ) => Promise<RoundExecutor<RoundStateType, TickEvent>>;
->>>>>>> 46523c86
 }
 
 const roundExecutor: RoundExecutorInitializer = {
@@ -63,7 +54,7 @@
         // eslint-disable-next-line no-console
         console.log('Nico>>> roundExecutor');
         console.log('Match Environment', matchEnvironment);
-        console.log('User State', (await this).currentState);
+        console.log('User State', this.currentState);
 
         // NicoList: which processTick is this?
         // Maybe we need to pass game name as well
@@ -71,9 +62,9 @@
 
         const job = await myQueue.add(QUEUE_NAME, {
           matchState: matchEnvironment,
-          userStates: (await this).currentState,
+          userStates: this.currentState,
           moves: userInputs,
-          currentTick: (await this).currentTick,
+          currentTick: this.currentTick,
           randomnessGeneratorData: randomnessGenerator.serializeToJSON(),
         });
 
@@ -84,18 +75,12 @@
         //   this.currentTick,
         //   randomnessGenerator
         // );
-        (await this).currentTick++;
+        this.currentTick++;
         return job.returnvalue;
       },
-<<<<<<< HEAD
-      async endState(): Promise<ReturnType<any>> {
-        while ((await (await this).tick()) !== null);
-        return (await this).currentState;
-=======
       async endState(): ReturnType<typeof this.endState> {
         while ((await this.tick()) !== null);
         return this.currentState;
->>>>>>> 46523c86
       },
     };
   },

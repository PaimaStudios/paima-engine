--- conflicted
+++ resolved
@@ -1,6 +1,4 @@
 import web3 from 'web3-utils';
-
-<<<<<<< HEAD
 import {
   ConciseConsumer,
   ConciseConsumerInitializer,
@@ -10,13 +8,7 @@
 import { isHexString } from './utils.js';
 import { separator } from './v1/consts.js';
 import { toConciseValue } from './v1/utils.js';
-=======
-import type { ConciseConsumer, ConciseConsumerInitializer, ConciseValue } from './types';
-import { EncodingVersion } from './types';
-import { isHexString } from './utils';
-import { separator } from './v1/consts';
-import { toConciseValue } from './v1/utils';
->>>>>>> e56d55be
+
 
 const initialize = (input: string, version = EncodingVersion.V1): ConciseConsumer => {
   let conciseValues: ConciseValue[] = [];

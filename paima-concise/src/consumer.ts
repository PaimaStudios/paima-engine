import web3 from 'web3-utils';
import {
  ConciseConsumer,
  ConciseConsumerInitializer,
  ConciseValue,
  EncodingVersion,
} from './types.js';
import { isHexString } from './utils.js';
import { separator } from './v1/consts.js';
import { toConciseValue } from './v1/utils.js';


const initialize = (input: string, version = EncodingVersion.V1): ConciseConsumer => {
  let conciseValues: ConciseValue[] = [];
  let concisePrefix = '';
  let conciseInput = '';

  if (version === EncodingVersion.V1) {
    conciseInput = isHexString(input) ? web3.hexToUtf8(input) : input;

    if (!conciseInput.includes(separator)) {
      throw new Error(`Malformed input ${input}`);
    }
    const [inputPrefix, ...stringValues] = conciseInput.split(separator);
    concisePrefix = inputPrefix;
    conciseValues = stringValues.map(toConciseValue);
  }

  return {
    conciseInput,
    concisePrefix,
    conciseValues,
    initialInput(_decompress = false): string {
      return this.conciseInput;
    },
    nextValue(): ConciseValue | '' {
      const [nextValue] = conciseValues.splice(0, 1);
      return nextValue ?? '';
    },
    popValue(): ConciseValue | '' {
      const nextValue = conciseValues.pop();
      return nextValue ?? '';
    },
    prefix(): string {
      return this.concisePrefix;
    },
    readValue(position: number): ConciseValue | '' {
      const index = position - 1;
      return this.conciseValues[index] ?? '';
    },
<<<<<<< HEAD
    stateIdentifiers() {
=======
    stateIdentifiers(): ConciseValue[] {
>>>>>>> 4cda5346
      return this.conciseValues.filter(value => value.isStateIdentifier);
    },
    valueCount(): number {
      return this.conciseValues.length;
    },
  };
};

/*
 * Selects encoding version based on the format of the input string
 */
const tryInitialize = (input: string): ConciseConsumer => {
  if (input.match(/^[a-z]+\|/)) {
    return initialize(input, EncodingVersion.V1);
  }
  return initialize(input);
};

export const consumer: ConciseConsumerInitializer = { initialize, tryInitialize };<|MERGE_RESOLUTION|>--- conflicted
+++ resolved
@@ -48,11 +48,7 @@
       const index = position - 1;
       return this.conciseValues[index] ?? '';
     },
-<<<<<<< HEAD
     stateIdentifiers() {
-=======
-    stateIdentifiers(): ConciseValue[] {
->>>>>>> 4cda5346
       return this.conciseValues.filter(value => value.isStateIdentifier);
     },
     valueCount(): number {
